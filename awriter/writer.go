--- conflicted
+++ resolved
@@ -1,8 +1,4 @@
-<<<<<<< HEAD
 // Copyright 2019 Northern.tech AS
-=======
-// Copyright 2018 Northern.tech AS
->>>>>>> bcc8eda6
 //
 //    Licensed under the Apache License, Version 2.0 (the "License");
 //    you may not use this file except in compliance with the License.
@@ -20,11 +16,7 @@
 
 import (
 	"archive/tar"
-<<<<<<< HEAD
-	"compress/gzip"
 	"fmt"
-=======
->>>>>>> bcc8eda6
 	"io"
 	"io/ioutil"
 	"os"
@@ -51,18 +43,11 @@
 	}
 }
 
-<<<<<<< HEAD
-func NewWriterSigned(w io.Writer, manifestChecksumStore artifact.Signer) *Writer {
-	return &Writer{
-		w:      w,
-		signer: manifestChecksumStore,
-=======
-func NewWriterSigned(w io.Writer, c artifact.Compressor, s artifact.Signer) *Writer {
+func NewWriterSigned(w io.Writer, c artifact.Compressor, manifestChecksumStore artifact.Signer) *Writer {
 	return &Writer{
 		w:      w,
 		c:      c,
-		signer: s,
->>>>>>> bcc8eda6
+		signer: manifestChecksumStore,
 	}
 }
 
@@ -110,13 +95,10 @@
 	return nil
 }
 
-<<<<<<< HEAD
 // writeTempHeader can write both the standard and the augmented header
-func writeTempHeader(manifestChecksumStore *artifact.ChecksumStore, name string, args *WriteArtifactArgs, augmented bool) (*os.File, error) {
-=======
-func writeTempHeader(c artifact.Compressor, s *artifact.ChecksumStore, devices []string, name string,
-	upd *Updates, scr *artifact.Scripts) (*os.File, error) {
->>>>>>> bcc8eda6
+func writeTempHeader(c artifact.Compressor, manifestChecksumStore *artifact.ChecksumStore,
+	name string, args *WriteArtifactArgs, augmented bool) (*os.File, error) {
+
 	// create temporary header file
 	f, err := ioutil.TempFile("", name)
 	if err != nil {
@@ -146,11 +128,8 @@
 	if err != nil {
 		return nil, err
 	}
-<<<<<<< HEAD
-	manifestChecksumStore.Add(name+".tar.gz", ch.Checksum())
-=======
-	s.Add("header.tar"+c.GetFileExtension(), ch.Checksum())
->>>>>>> bcc8eda6
+	fullName := fmt.Sprintf("%s.tar%s", name, c.GetFileExtension())
+	manifestChecksumStore.Add(fullName, ch.Checksum())
 
 	return f, nil
 }
@@ -215,13 +194,8 @@
 	tw := tar.NewWriter(aw.w)
 	defer tw.Close()
 
-	tmpHdr, err := writeTempHeader(manifestChecksumStore, "header", args, false)
-
-<<<<<<< HEAD
-=======
-	// write temporary header (we need to know the size before storing in tar)
-	tmpHdr, err := writeTempHeader(aw.c, s, devices, name, upd, scr)
->>>>>>> bcc8eda6
+	tmpHdr, err := writeTempHeader(aw.c, manifestChecksumStore, "header", args, false)
+
 	if err != nil {
 		return err
 	}
@@ -246,12 +220,12 @@
 		return errors.Wrapf(err, "writer: error preparing tmp header for writing")
 	}
 	fw := artifact.NewTarWriterFile(tw)
-	if err := fw.Write(tmpHdr, "header.tar.gz"); err != nil {
+	if err := fw.Write(tmpHdr, "header.tar"+aw.c.GetFileExtension()); err != nil {
 		return errors.Wrapf(err, "writer: can not tar header")
 	}
 
 	// write data files
-	return writeData(tw, args.Updates)
+	return writeData(tw, aw.c, args.Updates)
 }
 
 func (aw *Writer) writeArtifactV3(args *WriteArtifactArgs) (err error) {
@@ -274,7 +248,7 @@
 	defer tw.Close()
 
 	// The header in version 3 will have the original rootfs-checksum in type-info!
-	tmpHdr, err := writeTempHeader(manifestChecksumStore, "header", args, false)
+	tmpHdr, err := writeTempHeader(aw.c, manifestChecksumStore, "header", args, false)
 	if err != nil {
 		return errors.Wrap(err, "writeArtifactV3: writing header")
 	}
@@ -282,7 +256,7 @@
 
 	var tmpAugHdr *os.File
 	if augmentedDataPresent {
-		tmpAugHdr, err = writeTempHeader(augManifestChecksumStore, "header-augment", args, true)
+		tmpAugHdr, err = writeTempHeader(aw.c, augManifestChecksumStore, "header-augment", args, true)
 		if err != nil {
 			return errors.Wrap(err, "writeArtifactV3: writing augmented header")
 		}
@@ -317,7 +291,7 @@
 		return errors.Wrapf(err, "writer: error preparing tmp header for writing")
 	}
 	fw := artifact.NewTarWriterFile(tw)
-	if err := fw.Write(tmpHdr, "header.tar.gz"); err != nil {
+	if err := fw.Write(tmpHdr, "header.tar"+aw.c.GetFileExtension()); err != nil {
 		return errors.Wrapf(err, "writer: can not tar header")
 	}
 
@@ -329,7 +303,7 @@
 			return errors.Wrapf(err, "writer: error preparing tmp augment-header for writing")
 		}
 		fw = artifact.NewTarWriterFile(tw)
-		if err := fw.Write(tmpAugHdr, "header-augment.tar.gz"); err != nil {
+		if err := fw.Write(tmpAugHdr, "header-augment.tar"+aw.c.GetFileExtension()); err != nil {
 			return errors.Wrapf(err, "writer: can not tar augmented-header")
 		}
 	}
@@ -337,7 +311,7 @@
 	//////////////////////////
 	// Write the datafiles  //
 	//////////////////////////
-	return writeData(tw, args.Updates)
+	return writeData(tw, aw.c, args.Updates)
 }
 
 // writeArtifactVersion writes version specific artifact records.
@@ -383,22 +357,7 @@
 	default:
 		return fmt.Errorf("writer: unsupported artifact version: %d", version)
 	}
-<<<<<<< HEAD
-	return nil
-=======
-
-	// write header
-	if _, err := tmpHdr.Seek(0, 0); err != nil {
-		return errors.Wrapf(err, "writer: error preparing tmp header for writing")
-	}
-	fw := artifact.NewTarWriterFile(tw)
-	if err := fw.Write(tmpHdr, "header.tar"+aw.c.GetFileExtension()); err != nil {
-		return errors.Wrapf(err, "writer: can not tar header")
-	}
-
-	// write data files
-	return writeData(tw, upd)
->>>>>>> bcc8eda6
+	return nil
 }
 
 func writeScripts(tw *tar.Writer, scr *artifact.Scripts) error {
@@ -487,20 +446,22 @@
 	return nil
 }
 
-func writeData(tw *tar.Writer, updates *Updates) error {
+func writeData(tw *tar.Writer, comp artifact.Compressor, updates *Updates) error {
 	for i, upd := range updates.Updates {
 		var augment handlers.Composer = nil
 		if i < len(updates.Augments) {
 			augment = updates.Augments[i]
 		}
-		if err := writeOneDataTar(tw, i, upd, augment); err != nil {
+		if err := writeOneDataTar(tw, comp, i, upd, augment); err != nil {
 			return errors.Wrapf(err, "writer: error writing data files")
 		}
 	}
 	return nil
 }
 
-func writeOneDataTar(tw *tar.Writer, no int, baseUpdate, augmentUpdate handlers.Composer) error {
+func writeOneDataTar(tw *tar.Writer, comp artifact.Compressor, no int,
+	baseUpdate, augmentUpdate handlers.Composer) error {
+
 	f, ferr := ioutil.TempFile("", "data")
 	if ferr != nil {
 		return errors.New("Payload: can not create temporary data file")
@@ -508,14 +469,17 @@
 	defer os.Remove(f.Name())
 
 	err := func() error {
-		gz := gzip.NewWriter(f)
+		gz, err := comp.NewWriter(f)
+		if err != nil {
+			return errors.Wrap(err, "Could not open compressor")
+		}
 		defer gz.Close()
 
 		tarw := tar.NewWriter(gz)
 		defer tarw.Close()
 
 		for _, file := range baseUpdate.GetUpdateFiles() {
-			err := writeOneDataFile(tarw, file)
+			err = writeOneDataFile(tarw, file)
 			if err != nil {
 				return err
 			}
@@ -525,7 +489,7 @@
 		}
 
 		for _, file := range augmentUpdate.GetUpdateAugmentFiles() {
-			err := writeOneDataFile(tarw, file)
+			err = writeOneDataFile(tarw, file)
 			if err != nil {
 				return err
 			}
@@ -542,7 +506,7 @@
 	}
 
 	dfw := artifact.NewTarWriterFile(tw)
-	if err = dfw.Write(f, artifact.UpdateDataPath(no)); err != nil {
+	if err = dfw.Write(f, artifact.UpdateDataPath(no)+comp.GetFileExtension()); err != nil {
 		return errors.Wrap(err, "Payload: can not write tar data header")
 	}
 	return nil
